--- conflicted
+++ resolved
@@ -26,12 +26,9 @@
     plugins: [require('./plugins/pdf')],
     markdown: {
         config: md => {
-<<<<<<< HEAD
-            md.use(require('../../frontend/markdown-it-plugins/markdown-it-floating-image')),
-            md.use(require('../../frontend/markdown-it-plugins/markdown-it-table-renderer'))
-=======
             md.use(require('markdown-it-abbr'));
             md.use(require('../../frontend/markdown-it-plugins/floating-image'));
+            md.use(require('../../frontend/markdown-it-plugins/markdown-it-table-renderer'))
             md.use(require('../../frontend/markdown-it-plugins/predefined-tooltip'), {
                 tooltips: {
                     ':CCGX': "'Color Control GX'",
@@ -39,7 +36,6 @@
                 },
                 position: 'top',
             });
->>>>>>> 2a629bb7
         },
     },
     themeConfig: {
